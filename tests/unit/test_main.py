--- conflicted
+++ resolved
@@ -21,11 +21,7 @@
 
 def test_has_version():
     "A nice python module is supposed to have a version"
-<<<<<<< HEAD
-    assert_equals(lettuce.version, '0.2.1')
-=======
     assert_equals(lettuce.version, '0.2-alpha')
->>>>>>> 59674ebc
     assert_equals(lettuce.release, 'emerald')
 
 def test_import():
