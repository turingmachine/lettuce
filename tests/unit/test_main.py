--- conflicted
+++ resolved
@@ -21,12 +21,8 @@
 
 def test_has_version():
     "A nice python module is supposed to have a version"
-<<<<<<< HEAD
-    assert_equals(lettuce.version, '0.2.1')
+    assert_equals(lettuce.version, '0.2-alpha')
     assert_equals(lettuce.release, 'emerald')
-=======
-    assert_equals(lettuce.version, '0.1.11')
->>>>>>> 25ed10fe
 
 def test_import():
     "lettuce importer does import"
