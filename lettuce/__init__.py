--- conflicted
+++ resolved
@@ -15,12 +15,8 @@
 # You should have received a copy of the GNU General Public License
 # along with this program.  If not, see <http://www.gnu.org/licenses/>.
 
-<<<<<<< HEAD
 version = '0.2.1'
-=======
-version = '0.1.10'
->>>>>>> 0c4ef01b
-release = 'barium'
+release = 'emerald'
 
 import os
 import sys
