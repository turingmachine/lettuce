--- conflicted
+++ resolved
@@ -15,24 +15,16 @@
 # You should have received a copy of the GNU General Public License
 # along with this program.  If not, see <http://www.gnu.org/licenses/>.
 
-<<<<<<< HEAD
-version = '0.2.1'
-=======
 version = '0.2-alpha'
->>>>>>> 59674ebc
 release = 'emerald'
 
 import os
 import sys
 import couleur
-<<<<<<< HEAD
 
 from datetime import datetime
 
-=======
->>>>>>> 59674ebc
 from lettuce import fs
-
 from lettuce.core import Feature, TotalResult
 
 from lettuce.terrain import after
