# lettuce
<<<<<<< HEAD
> Version 0.2 - emerald
=======
> Version 0.1.10 - barium
>>>>>>> 0c4ef01b

## On release names

Lettuce release names will be inspired by any green stuff.

Barium: In form of "barium nitrate" is commonly used to make green fireworks. Such a good name for a first version.
Emerald: This gemstone is gorgeously green after passing through a cut. Lettuce's second release is pretty much about cutting.
# What

Lettuce is a BDD tool for python, 100% inspired on [cucumber](http://cukes.info/ "BDD with elegance and joy").

# Motivation

1. [Cucumber](http://cukes.info/) makes [Ruby](http://www.ruby-lang.org/) even more sexy. Python needed something like it.
2. Testing must be funny and easy.
3. Most python developers code in python, not ruby.
4. Ruby has Capistrano, Python has Fabric. Ruby has cucumber, Python has lettuce.
5. I personally don't like mixing many languages in small projects. Keeping all in python is better.
6. I love python, and ever did. But I also ever missed something that make writing tests easier and funnier.
7. I like [nose](http://code.google.com/p/python-nose/), which is a unittest pythonic framework. However, as the project I work on grows, so do the tests, and it becomes harder to understand them.
8. [lettuce ladies](http://www.lettuceladies.com/) :)

# Dependencies

**you will need to install these dependencies in order to** *hack* **lettuce** :)
all them are used within lettuce tests

* [nose](http://code.google.com/p/python-nose/)
    > [sudo] pip install nose
* [mox](http://code.google.com/p/pymox/)
    > [sudo] pip install mox
* [sphinx](http://sphinx.pocoo.org/)
    > [sudo] pip install sphinx
* [lxml](http://codespeak.net/lxml/)
    > [sudo] pip install lxml
* [django](http://djangoproject.com/)
    > [sudo] pip install django
* [couleur](http://github.com/gabrielfalcao/couleur/)
    > [sudo] pip install couleur

# Contributing

1. fork and clone the project
2. install the dependencies above
3. run the tests with make:
    > make unit functional integration doctest
4. hack at will
5. commit, push etc
6. send a pull request

# mailing list

## for users

[http://groups.google.com/group/lettuce-users](http://groups.google.com/group/lettuce-users)

## for developers

[http://groups.google.com/group/lettuce-developers](http://groups.google.com/group/lettuce-developers)

# Special thanks

1. [Cucumber](http://cukes.info/) crew, for creating such a AWESOME project, and for inspiring [Lettuce](http://lettuce.it/).
2. [Tatiana](http://github.com/tatiana) for helping a lot with documentation.
3. [Django](http://djangoproject.com) which documentation structure was borrowed.

# License

    <Lettuce - Behaviour Driven Development for python>
    Copyright (C) <2010>  Gabriel Falcão <gabriel@nacaolivre.org>

    This program is free software: you can redistribute it and/or modify
    it under the terms of the GNU General Public License as published by
    the Free Software Foundation, either version 3 of the License, or
    (at your option) any later version.

    This program is distributed in the hope that it will be useful,
    but WITHOUT ANY WARRANTY; without even the implied warranty of
    MERCHANTABILITY or FITNESS FOR A PARTICULAR PURPOSE.  See the
    GNU General Public License for more details.

    You should have received a copy of the GNU General Public License
    along with this program.  If not, see <http://www.gnu.org/licenses/>.<|MERGE_RESOLUTION|>--- conflicted
+++ resolved
@@ -1,9 +1,5 @@
 # lettuce
-<<<<<<< HEAD
 > Version 0.2 - emerald
-=======
-> Version 0.1.10 - barium
->>>>>>> 0c4ef01b
 
 ## On release names
 
@@ -42,7 +38,7 @@
 * [django](http://djangoproject.com/)
     > [sudo] pip install django
 * [couleur](http://github.com/gabrielfalcao/couleur/)
-    > [sudo] pip install couleur
+    > [sudo] pip install couleur>=0.3
 
 # Contributing
 
